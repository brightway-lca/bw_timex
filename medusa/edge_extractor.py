from dataclasses import dataclass
from heapq import heappop, heappush
from typing import Callable, List
from numbers import Number
import numpy as np
from bw_temporalis import TemporalisLCA, TemporalDistribution

datetime_type = np.dtype("datetime64[s]")
timedelta_type = np.dtype("timedelta64[s]")



@dataclass
class Edge:
    """
    Class for storing a temporal edge with source and target.

    Leaf edges link to a source process which is a leaf in
    our graph traversal (either through cutoff or a filter
    function).

    Attributes
    ----------
    distribution : TemporalDistribution
    leaf : bool
    consumer : int
    producer : int

    """

    distribution: TemporalDistribution
    leaf: bool
    consumer: int
    producer: int
    td_producer: TemporalDistribution
    td_consumer: TemporalDistribution
    abs_td_producer: TemporalDistribution = None
    abs_td_consumer: TemporalDistribution = None


class EdgeExtractor(TemporalisLCA):
    """
    Child class of TemporalisLCA that traverses the supply chain just as the parent class but can create a timeline of edges, in addition timeline of flows or nodes.
    The edge timeline is then used to match the timestamp of edges to that of background databases and to replace these edges with edges from these background databases using Brightway Datapackages
    The current implementation is work in progress and can only handle temporal distributions in the foreground.

    """
    def __init__(self, *args, edge_filter_function: Callable = None, **kwargs):
        super().__init__(*args, **kwargs)
        if edge_filter_function:
            self.edge_ff = edge_filter_function
        else:
            self.edge_ff = lambda x: False

    def build_edge_timeline(self) -> List:
        """
        Creates a timeline of the edges from the graph traversal. Starting from the edges of the functional unit node, it goes through each node using a heap, 
        and propagates the TemporalDistributions of the edges from node to node through time using convolution-operators during multiplication. 
        It stops in case the current edge is known to have no temporal distribution (=leaf) (e.g. part of background database).

        :return: A list of Edge instances with timestamps and amounts, and ids of its producing and consuming node.
        -------------------
        """
        heap = []
        timeline = []

        for edge in self.edge_mapping[self.unique_id]: # starting at the edges of the functional unit
            node = self.nodes[edge.producer_unique_id]
            heappush(
                heap,
                (
                    1 / node.cumulative_score,
                    self.t0 * edge.amount,
                    self.t0,
                    self.t0,
                    node,
                ),
            )
            timeline.append(
                Edge(
                    distribution=self.t0 * edge.amount,
                    leaf=False,
                    consumer=self.unique_id,
                    producer=node.activity_datapackage_id,
                    td_producer=edge.amount,
                    td_consumer=self.t0,
                    abs_td_producer=self.t0,
                )
            )

        while heap:
<<<<<<< HEAD
            _, td, td_consumer, node = heappop(heap)
=======
            _, td, td_parent, abs_td, node = heappop(heap)
>>>>>>> a8dcd8ba

            for edge in self.edge_mapping[node.unique_id]:
                row_id = self.nodes[edge.producer_unique_id].activity_datapackage_id
                col_id = node.activity_datapackage_id
                exchange = self.get_technosphere_exchange(
                    input_id=row_id,
                    output_id=col_id,
                )
                td_producer = (                           # value is the TemporalDistribution of the edge
                    self._exchange_value(
                        exchange=exchange,
                        row_id=row_id,
                        col_id=col_id,
                        matrix_label="technosphere_matrix",
                    )
                    / node.reference_product_production_amount 
                )
                producer = self.nodes[edge.producer_unique_id]
                leaf = self.edge_ff(row_id)
                
                # If an edge does not have a TD, give it a td with timedelta=0 and the amount= 'edge value'
                if isinstance(value, Number):
                    value = TemporalDistribution(
                        date=np.array([0], dtype='timedelta64[Y]'),  # `M` is months
                        amount=np.array([1])
                    )

                distribution = (td * value).simplify() # convolution-multiplication of TemporalDistribution of consuming node (td) and consumed edge (edge) gives TD of producing node
                timeline.append(
                    Edge(
                        distribution=distribution,
                        leaf=leaf,
                        consumer=node.activity_datapackage_id,
                        producer=producer.activity_datapackage_id,
<<<<<<< HEAD
                        td_producer=td_producer,
                        td_consumer=td_consumer,
=======
                        td_producer=value,
                        td_consumer=td_parent,
                        abs_td_producer=self.join_datetime_and_timedelta_distributions(value,abs_td),
                        abs_td_consumer=abs_td,
>>>>>>> a8dcd8ba
                    )
                )
                if not leaf:
                    heappush(
                        heap,
                        (
                            1 / node.cumulative_score,
                            distribution,
<<<<<<< HEAD
                            td_producer,
=======
                            value,
                            self.join_datetime_and_timedelta_distributions(value,abs_td),
>>>>>>> a8dcd8ba
                            producer,
                        ),
                    )
        return timeline
    
    def join_datetime_and_timedelta_distributions(self, td_producer: TemporalDistribution, td_consumer: TemporalDistribution) -> TemporalDistribution:
        """TODO: Needs description"""
        # if an edge does not have a TD, then return the consumer_td so that the timeline continues
        if isinstance(td_consumer, TemporalDistribution) and isinstance(td_producer, Number):
            return td_consumer
        # Else, if both consumer and producer have a td (absolute and relative, respectively) join to TDs
        if isinstance(td_producer, TemporalDistribution) and isinstance(td_consumer, TemporalDistribution):
            if not (td_consumer.date.dtype == datetime_type):
                raise ValueError(
                    f"`td_consumer.date` must have dtype `datetime64[s]`, but got `{td_consumer.date.dtype}`"
                )
            if not (td_producer.date.dtype == timedelta_type):
                raise ValueError(
                    f"`td_producer.date` must have dtype `timedelta64[s]`, but got `{td_producer.date.dtype}`"
                )
            date = (td_consumer.date.reshape((-1, 1)) + td_producer.date.reshape((1, -1))).ravel()
            amount  = np.array(len(td_consumer) * [td_producer.amount]).ravel()   
            return TemporalDistribution(date, amount)
        else:
            raise ValueError(
                "Can't join TemporalDistribution and something else: Trying with {} and {}".format(type(td1),type(td2))
    )
    

<|MERGE_RESOLUTION|>--- conflicted
+++ resolved
@@ -89,11 +89,7 @@
             )
 
         while heap:
-<<<<<<< HEAD
-            _, td, td_consumer, node = heappop(heap)
-=======
             _, td, td_parent, abs_td, node = heappop(heap)
->>>>>>> a8dcd8ba
 
             for edge in self.edge_mapping[node.unique_id]:
                 row_id = self.nodes[edge.producer_unique_id].activity_datapackage_id
@@ -128,15 +124,10 @@
                         leaf=leaf,
                         consumer=node.activity_datapackage_id,
                         producer=producer.activity_datapackage_id,
-<<<<<<< HEAD
-                        td_producer=td_producer,
-                        td_consumer=td_consumer,
-=======
                         td_producer=value,
                         td_consumer=td_parent,
                         abs_td_producer=self.join_datetime_and_timedelta_distributions(value,abs_td),
                         abs_td_consumer=abs_td,
->>>>>>> a8dcd8ba
                     )
                 )
                 if not leaf:
@@ -145,12 +136,8 @@
                         (
                             1 / node.cumulative_score,
                             distribution,
-<<<<<<< HEAD
-                            td_producer,
-=======
                             value,
                             self.join_datetime_and_timedelta_distributions(value,abs_td),
->>>>>>> a8dcd8ba
                             producer,
                         ),
                     )
