import bw2data as bd
import warnings
import pandas as pd
import numpy as np

from datetime import datetime
from typing import Optional, Callable
from bw2data import (  # for prepare_medusa_lca_inputs
    Database,
    Method,
    Normalization,
    Weighting,
    databases,
    methods,
    normalizations,
    projects,
    weightings,
)
from bw2data.backends.schema import ActivityDataset as AD
from bw2data.backends.schema import get_id
from bw2data.errors import Brightway2Project
from bw2calc import LCA
from .timeline_builder import TimelineBuilder
from .matrix_modifier import MatrixModifier
<<<<<<< HEAD
from .dynamic_biosphere_builder import DynamicBiosphere
=======
from .remapping import TimeMappingDict
from .utils import extract_date_as_integer
>>>>>>> ba979f12


class MedusaLCA:
    def __init__(
        self,
        demand,
        method,
        edge_filter_function: Callable,
        database_date_dict: dict,
        temporal_grouping: str = "year",
        interpolation_type: str = "linear",
        **kwargs,
    ):
        self.demand = demand
        self.method = method
        self.edge_filter_function = edge_filter_function
        self.database_date_dict = database_date_dict
        self.temporal_grouping = temporal_grouping
        self.interpolation_type = interpolation_type

        # Calculate static LCA results using a custom prepare_lca_inputs function that includes all background databases in the LCA. We need all the IDs for the time mapping dict.
        fu, data_objs, remapping = self.prepare_static_lca_inputs(
            demand=self.demand, method=self.method
        )
        self.static_lca = LCA(fu, data_objs=data_objs, remapping_dicts=remapping)
        self.static_lca.lci()
        self.static_lca.lcia()

        self.time_mapping_dict = TimeMappingDict()

        # Add all existing processes to the time mapping dict.
        # TODO create function that handles this
        for id in self.static_lca.dicts.activity.keys():  # activity ids
            key = self.static_lca.remapping_dicts["activity"][
                id
            ]  # ('database', 'code')
            time = self.database_date_dict[
                key[0]
            ]  # datetime (or 'dynamic' for TD'd processes)
            if type(time) == str:  # if 'dynamic', just add the string
                self.time_mapping_dict.add((key, time))
            elif type(time) == datetime:
                self.time_mapping_dict.add(
                    (key, extract_date_as_integer(time, self.temporal_grouping))
                )  # if datetime, map to the date as integer
            else:
                warnings.warn(f"Time of activity {key} is neither datetime nor str.")

        # Create static_only dict that excludes dynamic processes that will be exploded later. This way we only have the "background databases" that we can later link to from the dates of the timeline.
        self.database_date_dict_static_only = {
            k: v for k, v in self.database_date_dict.items() if type(v) == datetime
        }

        # Create timeline builder that does a the graph traversal (similar to bw_temporalis) and extracts all edges with their temporal information. Can later be used to build a timeline with the TimelineBuilder.build_timeline() method.
        self.tl_builder = TimelineBuilder(
            self.static_lca,
            self.edge_filter_function,
            self.database_date_dict_static_only,
            self.time_mapping_dict,
            self.temporal_grouping,
            self.interpolation_type,
            **kwargs,
        )

        self.dynamic_inventory = {}  # dictionary to store the dynamic lci {CO2: {time: [2022, 2023], amount:[3,5]}}


    def build_timeline(self):
        """
        Build a timeline DataFrame using the TimelineBuilder class.
        """
        self.timeline = self.tl_builder.build_timeline()
        return self.timeline

    def build_datapackage(self):
        if not hasattr(self, "timeline"):
            warnings.warn(
                "Timeline not yet built. Call MedusaLCA.build_timeline() first."
            )
            return

        self.demand_timing_dict = self.create_demand_timing_dict()

        # Create matrix modifier that creates the new datapackage with the exploded processes and new links to background databases.
        self.matrix_modifier = MatrixModifier(
            self.timeline, self.database_date_dict_static_only, self.demand_timing_dict
        )
        self.datapackage = self.matrix_modifier.create_datapackage()

    def lci(self):
        if not hasattr(self, "timeline"):
            warnings.warn(
                "Timeline not yet built. Call MedusaLCA.build_timeline() first."
            )
            return
        if not hasattr(self, "datapackage"):
            warnings.warn(
                "Datapackage not yet built. Call MedusaLCA.build_datapackage() first."
            )
            return

        self.fu, self.data_objs, self.remapping = self.prepare_medusa_lca_inputs(
            demand=self.demand,
            method=self.method,
            demand_timing_dict=self.demand_timing_dict,
        )
        self.lca = LCA(
            self.fu,
            data_objs=self.data_objs + self.datapackage,
            remapping_dicts=self.remapping,
        )
        self.lca.lci()

    def lcia(self):
        if not hasattr(self, "lca"):
            warnings.warn("LCI not yet calculated. Call MedusaLCA.lci() first.")
            return
        self.lca.lcia()

<<<<<<< HEAD
    def build_dynamic_biosphere(self):
        if not hasattr(self, "lca"):
            warnings.warn(
                "Static Medusa LCA has not been run. Call MedusaLCA.lci() first."
            )
            return
        self.dynamic_biosphere_builder = DynamicBiosphere(self.lca.biosphere_matrix,
                                                            self.lca.supply_array,
                                                            self.timeline,
                                                            self.database_date_dict
                                                            )
        self.dynamic_biosphere_builder.build_dynamic_biosphere_matrix()
        self.dynamic_biomatrix = self.dynamic_biosphere_builder.dynamic_biomatrix  # FIXME: how to return dynamc_biomatrx from class method build_biomatrix()

    def calculate_dynamic_lci(
            self,
            ):
        if not hasattr(self, "dynamic_biomatrix"):
            warnings.warn(
                "dynamic biosphere matrix not yet built. Call MedusaLCA.build_dynamic_biosphere() first."
            )
        len_background = self.biosphere_matrix.shape[1]-self.dynamic_biomatrix.shape[1]  # dirty fix to exclude the background
        # calculate lci from dynamic biosphere matrix
        unordered_lci = self.dynamic_biomatrix.dot(self.supply_array[len_background:])  # FIXME: include background processes

        # Create dynamic lci dictionary with structure {CO2: {time: [2022, 2023], amount:[3,5]}, CH4: {time: [2022, 2023], amount:[3,5]}, ...}
        for ((flow, time), amount) in zip(self.dynamic_biosphere_builder.bio_row_mapping.__reversed__(), unordered_lci):
            if not flow['code'] in self.dynamic_inventory.keys():
                self.dynamic_inventory[flow['code']] = {'time' : [], 'amount' : []}
            self.dynamic_inventory[flow['code']]['time'].append(time)
            self.dynamic_inventory[flow['code']]['amount'].append(amount)
        # now sort flows based on time
        for flow in self.dynamic_inventory.keys():
            order = np.argsort(self.dynamic_inventory[flow]['time'])
            self.dynamic_inventory[flow]['time'] = np.array(self.dynamic_inventory[flow]['time'])[order]
            self.dynamic_inventory[flow]['amount'] = np.array(self.dynamic_inventory[flow]['amount'])[order]


=======
    def prepare_static_lca_inputs(
        self,
        demand=None,
        method=None,
        weighting=None,
        normalization=None,
        demands=None,
        remapping=True,
        demand_database_last=True,
    ):
        """
        Prepare LCA input arguments in Brightway 2.5 style.
        ORIGINALLY FROM bw2data.compat.py

        The difference to the original method is that we load all available databases into the matrices instead of just the ones depending on the demand. We need this for the creation of the time mapping dict that creates a mapping between the producer id and the reference timing of the databases in the database_date_dict.
        """
        if not projects.dataset.data.get("25"):
            raise Brightway2Project(
                "Please use `projects.migrate_project_25` before calculating using Brightway 2.5"
            )

        databases.clean()
        data_objs = []
        remapping_dicts = None

        demand_database_names = [
            db_label for db_label in databases
        ]  # Always load all databases. This could be handled more elegantly..

        if demand_database_names:
            database_names = set.union(
                *[
                    Database(db_label).find_graph_dependents()
                    for db_label in demand_database_names
                ]
            )

            if demand_database_last:
                database_names = [
                    x for x in database_names if x not in demand_database_names
                ] + demand_database_names

            data_objs.extend([Database(obj).datapackage() for obj in database_names])

            if remapping:
                # This is technically wrong - we could have more complicated queries
                # to determine what is truly a product, activity, etc.
                # However, for the default database schema, we know that each node
                # has a unique ID, so this won't produce incorrect responses,
                # just too many values. As the dictionary only exists once, this is
                # not really a problem.
                reversed_mapping = {
                    i: (d, c)
                    for d, c, i in AD.select(AD.database, AD.code, AD.id)
                    .where(AD.database << database_names)
                    .tuples()
                }
                remapping_dicts = {
                    "activity": reversed_mapping,
                    "product": reversed_mapping,
                    "biosphere": reversed_mapping,
                }

        if method:
            assert method in methods
            data_objs.append(Method(method).datapackage())
        if weighting:
            assert weighting in weightings
            data_objs.append(Weighting(weighting).datapackage())
        if normalization:
            assert normalization in normalizations
            data_objs.append(Normalization(normalization).datapackage())

        if demands:
            indexed_demand = [{get_id(k): v for k, v in dct.items()} for dct in demands]
        elif demand:
            indexed_demand = {get_id(k): v for k, v in demand.items()}
        else:
            indexed_demand = None

        return indexed_demand, data_objs, remapping_dicts
>>>>>>> ba979f12

    def prepare_medusa_lca_inputs(
        self,
        demand=None,
        method=None,
        demand_timing_dict=None,
        weighting=None,
        normalization=None,
        demands=None,
        remapping=True,
        demand_database_last=True,
    ):
        """
        Prepare LCA input arguments in Brightway 2.5 style.
        ORIGINALLY FROM bw2data.compat.py

        Changes include:
        - always load all databases in demand_database_names
        - indexed_demand has the id of the new consumer_id of the "exploded" demand (TODO: think about more elegant way)

        """
        if not projects.dataset.data.get("25"):
            raise Brightway2Project(
                "Please use `projects.migrate_project_25` before calculating using Brightway 2.5"
            )

        databases.clean()
        data_objs = []
        remapping_dicts = None

        demand_database_names = [
            db_label for db_label in databases
        ]  # Always load all databases. This could be handled more elegantly..

        if demand_database_names:
            database_names = set.union(
                *[
                    Database(db_label).find_graph_dependents()
                    for db_label in demand_database_names
                ]
            )

            if demand_database_last:
                database_names = [
                    x for x in database_names if x not in demand_database_names
                ] + demand_database_names

            data_objs.extend([Database(obj).datapackage() for obj in database_names])

            if remapping:
                # This is technically wrong - we could have more complicated queries
                # to determine what is truly a product, activity, etc.
                # However, for the default database schema, we know that each node
                # has a unique ID, so this won't produce incorrect responses,
                # just too many values. As the dictionary only exists once, this is
                # not really a problem.
                reversed_mapping = {
                    i: (d, c)
                    for d, c, i in AD.select(AD.database, AD.code, AD.id)
                    .where(AD.database << database_names)
                    .tuples()
                }
                remapping_dicts = {
                    "activity": reversed_mapping,
                    "product": reversed_mapping,
                    "biosphere": reversed_mapping,
                }

        if method:
            assert method in methods
            data_objs.append(Method(method).datapackage())
        if weighting:
            assert weighting in weightings
            data_objs.append(Weighting(weighting).datapackage())
        if normalization:
            assert normalization in normalizations
            data_objs.append(Normalization(normalization).datapackage())

        if demands:
            indexed_demand = [
                {
                    self.time_mapping_dict[
                        (
                            ("exploded", bd.get_node(id=bd.get_id(k))["code"]),
                            self.demand_timing_dict[bd.get_id(k)],
                        )
                    ]: v
                    for k, v in dct.items()
                }
                for dct in demands
            ]
        elif demand:
            indexed_demand = {
                self.time_mapping_dict[
                    (
                        ("exploded", bd.get_node(id=bd.get_id(k))["code"]),
                        self.demand_timing_dict[bd.get_id(k)],
                    )
                ]: v
                for k, v in demand.items()
            }
        else:
            indexed_demand = None

        return indexed_demand, data_objs, remapping_dicts

    def create_demand_timing_dict(self) -> dict:
        """
        Generate a dictionary mapping producer (key) to reference timing (currently YYYYMM) (value) for specific demands.
        It searches the timeline for those rows that contain the functional units (demand-processes as producer and -1 as consumer) and returns the time of the demand.

        :param timeline: Timeline DataFrame, generated by `create_grouped_edge_dataframe`.
        :param demand: Demand dict

        :return: Dictionary mapping producer ids to reference timing (currently YYYYMM) for the specified demands.
        """
        demand_ids = [bd.get_activity(key).id for key in self.demand.keys()]
        demand_rows = self.timeline[
            self.timeline["producer"].isin(demand_ids)
            & (self.timeline["consumer"] == -1)
        ]
        self.demand_timing_dict = {
            row.producer: row.hash_producer for row in demand_rows.itertuples()
        }
        return self.demand_timing_dict  # old: extract_date_as_integer(row.date)

    def create_labelled_technosphere_dataframe(self) -> pd.DataFrame:
        """
        Returns the technosphere matrix as a dataframe with comprehensible labels instead of ids.
        """
        time_mapping_dict_reversed = {
            value: key for key, value in self.time_mapping_dict.items()
        }

        df = pd.DataFrame(self.technosphere_matrix.toarray())
        df.rename(  # from matrix id to activity id
            index=self.dicts.activity.reversed,
            columns=self.dicts.activity.reversed,
            inplace=True,
        )
        df.rename(  # from activity id to ((database, code), time)
            index=time_mapping_dict_reversed,
            columns=time_mapping_dict_reversed,
            inplace=True,
        )
        return df

    def __getattr__(self, name):
        """
        Delegate attribute access to the self.lca object if the attribute
        is not found in the MedusaLCA instance itself.
        """
        if hasattr(self.lca, name):
            return getattr(self.lca, name)
        else:
            raise AttributeError(
                f"'MedusaLCA' object and its 'lca' attribute have no attribute '{name}'"
            )<|MERGE_RESOLUTION|>--- conflicted
+++ resolved
@@ -22,12 +22,9 @@
 from bw2calc import LCA
 from .timeline_builder import TimelineBuilder
 from .matrix_modifier import MatrixModifier
-<<<<<<< HEAD
 from .dynamic_biosphere_builder import DynamicBiosphere
-=======
 from .remapping import TimeMappingDict
 from .utils import extract_date_as_integer
->>>>>>> ba979f12
 
 
 class MedusaLCA:
@@ -147,7 +144,6 @@
             return
         self.lca.lcia()
 
-<<<<<<< HEAD
     def build_dynamic_biosphere(self):
         if not hasattr(self, "lca"):
             warnings.warn(
@@ -186,7 +182,7 @@
             self.dynamic_inventory[flow]['amount'] = np.array(self.dynamic_inventory[flow]['amount'])[order]
 
 
-=======
+
     def prepare_static_lca_inputs(
         self,
         demand=None,
@@ -268,7 +264,6 @@
             indexed_demand = None
 
         return indexed_demand, data_objs, remapping_dicts
->>>>>>> ba979f12
 
     def prepare_medusa_lca_inputs(
         self,
