--- conflicted
+++ resolved
@@ -1,8 +1,4 @@
-<<<<<<< HEAD
 # TimexLCA Examples 
-=======
-# TimexLCA examples
->>>>>>> 6fd140ce
 
 Here are some examples on how you can use `bw_timex`.
 
