# Theory

This section explains some of the theory behind time-explicit LCAs with `bw_timex`. In contrast to the [Getting Started section](getting_started/index.md), we explain a bit more of what`s going on in the background here. If this is still to vague for you, you can always check out our [API reference](api/index).

## Terminology
LCA terminology can be confusing sometimes. Here's an attempt of visualizing what we mean with "time-explicit LCA". Essentially, it combines dynamic LCA, where processes are spread out over time, with prospective LCA, where processes change over time:

```{image} data/dynamic_prospective_timeexplicit_dark.svg
:class: only-dark
```
```{image} data/dynamic_prospective_timeexplicit_light.svg
:class: only-light
```

## Data requirements

For a time-explicit LCA, 3 inputs are required:

1.  a static foreground system model with
2.  temporal information using the attribute `temporal_distribution` on
    technosphere or biosphere exchanges in the foreground system model,
    and
3.  a set of background databases, which must have a reference in time.

```{note}
-   The foreground system must have exchanges linked to one of the
    background databases. These exchanges at the intersection between
    foreground and background databases will be relinked by `bw_timex`.
-   Temporal distributions can occur at technosphere and biosphere
    exchanges and can be given in various forms, see
    [bw_temporalis](https://github.com/brightway-lca/bw_temporalis/tree/main),
    including absolute (e.g. 2024-03-18) or relative (e.g. 3 years
    before) types and can have different temporal resolution (down to
    seconds but later aggregation supports resolutions down to hours).
-   Temporal distributions are optional. If none are provided, no delay
    between producing and consuming process is assumed and the timing of
    the consuming process is adopted also for the producing process.
```

## Temporal distributions and graph traversal
To determine the timing of the exchanges within the production system, we add the `temporal_distribution` attribute to the respective exchanges. To carry the temporal information, we use the [`TemporalDistribution`](https://docs.brightway.dev/projects/bw-temporalis/en/stable/content/api/bw_temporalis/temporal_distribution/index.html#bw_temporalis.temporal_distribution.TemporalDistribution) class from [`bw_temporalis`](https://github.com/brightway-lca/bw_temporalis). This class is a *container for a series of amount spread over time*, so it tells you what share of an exchange happens at what point in time. If two consecutive edges in the supply chain graph carry a `TemporalDistribution`, they are [convoluted](https://en.wikipedia.org/wiki/Convolution).

````{admonition} Example: Convolution
:class: admonition-example

Let's say we have two temporal distributions. The first dates 30% of some amount two years into the future, and 70% of that amount four years into the future:

```python
import numpy as np
from bw_temporalis import TemporalDistribution

two_and_four_years_ahead = TemporalDistribution(
    date=np.array([2, 4], dtype="timedelta64[Y]"), 
    amount=np.array([0.3, 0.7])
)

two_and_four_years_ahead.graph(resolution="Y")
```
~~~{image} data/td_two_and_four_years_ahead.svg
:align: center
~~~

</br>

The other distribution spreads an amount over the following 4 months, with decreasing shares:
```python
spread_over_four_months = TemporalDistribution(
    date=np.array([0, 1, 2, 3], dtype="timedelta64[M]"), 
    amount=np.array([0.4, 0.3, 0.2, 0.1])
)

spread_over_four_months.graph(resolution="M")
```
~~~{image} data/td_spread_over_four_months.svg
:align: center
~~~

</br>

Now let's see what happens when we convolute these temporal distributions:
```python
convoluted_distribution = two_and_four_years_ahead * spread_over_four_months

convoluted_distribution.graph(resolution="M")
```
~~~{image} data/td_convoluted.svg
:align: center
~~~

</br>

Note how both the dates and the amounts get scaled.
````

To convolute all the temporal information from the supply chain graph, `bw_timex` uses the graph traversal from
[bw_temporalis](https://github.com/brightway-lca/bw_temporalis/tree/main). An in-depth
description of how this works is available in the [brightway-docs](https://docs.brightway.dev/en/latest/content/theory/graph_traversal.html). In short,
it is a priority-first supply chain graph traversal, following the most
impactful node in the graph based on the static pre-calculated LCIA score
for a chosen impact category. Several input arguments for the graph traversal,
such as maximum calculation count or cut-off, can be passed to the `TimexLCA`
instance.

By default, only the foreground system is traversed, but nodes to be
skipped during traversal can be specified by a `edge_filter_function`.
At each process, the graph traversal uses convolution to combine the
temporal distributions of the process and the exchange it consumes into
the resoluting combined temporal distribution of the upstream producer
of the exchange.

## Building the process timeline

The graph traversal returns a timeline that lists the time of each
technosphere exchange in the temporalized foreground system. Exchanges
that flow from same producer to the same consumer within a certain
time-window (`temporal_grouping`, default is \'year\') are grouped
together. This is done to avoid countless exchanges in the timeline, as
the temporal distributions at exchange level can have temporal
resolutions down to seconds while one may not have a similar temporal
resolution for the databases. We recommend aligning `temporal_grouping`
to the temporal resolution of the available databases.

<<<<<<< HEAD
> Let\'s consider the following system: a process A that consumes an
> exchange b from a process B, which emits an emission X and both the
> exchange b and the emission X occur at a certain point in time.
>
> ```{image} data/example_ab_light.svg
> :class: only-light
> :height: 300px
> :align: center
> ```
>
> ```{image} data/example_ab_dark.svg
> :class: only-dark
> :height: 300px
> :align: center
> ```
> |
>
> The resulting timeline looks like this:
>
> | time | producer | consumer | amount          |
> |------|----------|----------|-----------------|
> | 0    | A        | n/a      | 1               |
> | 0    | B        | A        | 2 \* 0.2 = 0.4  |
> | 1    | B        | A        | 2 \* 0.8 = 1.6  |
=======
````{admonition} Example: Timeline
:class: admonition-example

Let's consider the following system: a process A that consumes an
exchange b from a process B, which emits an emission X and both the
exchange b and the emission X occur at a certain point in time.
```{mermaid}
flowchart LR
subgraph background[" "]
    B_2020(Process B \n 2020):::bg
    B_2030(Process B \n 2030):::bg
end

subgraph foreground[" "]
    A(Process A):::fg
end

subgraph biosphere[" "]
    CO2:::b
end

B_2020-->|"amounts: [30%,50%,20%] * 3 kg\n dates:[-2,0,+4]" years|A
A-.->|"amounts: [60%, 40%] * 5 kg\n dates: [0,+1]" years|CO2
B_2020-.->|"amounts: [100%] * <span style='color:#9c5ffd'><b>11 kg</b></span>\n dates:[0]" years|CO2
B_2030-.->|"amounts: [100%] * <span style='color:#9c5ffd'><b>7 kg</b></span>\n dates:[0]" years|CO2

classDef bg color:#222832, fill:#3fb1c5, stroke:none;
classDef fg color:#222832, fill:#3fb1c5, stroke:none;
classDef b color:#222832, fill:#9c5ffd, stroke:none;
style foreground fill:none, stroke:none;
style background fill:none, stroke:none;
style biosphere fill:none, stroke:none;
>>>>>>> f8653363

```

The resulting timeline looks like this:
| date_producer | producer_name | date_consumer | consumer_name | amount | interpolation_weights                          |
|---------------|---------------|---------------|---------------|--------|------------------------------------------------|
| 2022-01-01    | B             | 2024-01-01    | A             | 0.9    | {'background': 0.8, 'background_2030': 0.2}    |
| 2024-01-01    | B             | 2024-01-01    | A             | 1.5    | {'background': 0.6, 'background_2030': 0.4}    |
| 2024-01-01    | A             | 2024-01-01    | -1            | 1.0    | None                                           |
| 2028-01-01    | B             | 2024-01-01    | A             | 0.6    | {'background': 0.2, 'background_2030': 0.8}    |
````

## Time mapping

Based on the timing of the processes in the timeline, `bw_timex` matches
the processes at the intersection between foreground and background to
the best available background databases. Available matching strategies
are closest database or linear interpolation between two closest
databases based on temporal proximity. The new best-fitting background
producer(s) are mapped on the same name, reference product and location
as the old background producer.

## Modifying the matrices

`bw_timex` now modifies the technopshere and biosphere matrices using
`datapackages` from
[bw_processing](https://github.com/brightway-lca/bw_processing?tab=readme-ov-file).

### Technosphere matrix modifications

1.  For each temporalized process in the timeline, a new process copy is
    created, which links to its new temporalized producers and
    consumers. The timing of the processes is stored in the
    `activity_time_mapping_dict`, which maps the process ids to process
    timing.
2.  For those processes linking to the background databases, `bw_timex`
    relinks the exchanges to the new producing processes from the
    best-fitting background database(s).

### Biosphere matrix modifications

Depending on the user\'s choice, two different biosphere matrices are
created:

1.  If `TimexLCA.lci()` is executed, the \'static\' biosphere matrix is
    expanded, by adding the original biosphere flows for the new
    temporalized process copies. With this, static LCI with inputs from
    the time-explicit databases are calculated and stored in
    `TimexLCA.lca.inventory`.
2.  If `TimexLCA.lci(build_dynamic_biosphere=True)` is executed, a
    \'dynamic\' biosphere matrix is created, which next to the links to
    LCI from the time-explicit databases also contains the timing of
    emissions. `build_dynamic_biosphere=True` is the default, so it has
    to be set to `False` to skip this step. The matrix
    `TimexLCA.dynamic_inventory` and the more readable dataframe
    `TimexLCA.dynamic_inventory_df` contain the emissions of the system
    per biosphere flow including its timestamp and its emitting process.

```{admonition} Example: Matrix modifications
:class: admonition-example
For the simple system above, a schematic representation of the matrix
modifications looks like this:
~~~{image} data/matrix_stuff_light.svg
:class: only-light
:align: center
~~~
~~~{image} data/matrix_stuff_dark.svg
:class: only-dark
:align: center
~~~
```

## Static or dynamic impact assessment

`bw_timex` allows to use conventional static impact assessment methods,
which are executed using `TimexLCA.static_lcia()`.

To take advantage of the detailed temporal information at the inventory
level, dynamic LCIA can be applied, using `TimexLCA.dynamic_lcia()`.
Users can define or import their own dynamic LCIA functions. Out of the
box, we provide dynamic LCIA functions for the climate change metrics
\'radiative forcing\' and \'global warming potential (GWP)\' for all
greenhouse gases in the [IPCC AR6 report Chapter 7 Table
7.SM.7](https://www.ipcc.ch/report/ar6/wg1/chapter/chapter-7/).

The time horizon `time_horizon`, over which both metrics are evaluated,
defaults to 100 years, but can be set flexibly in years. Additionally,
both metrics can be applied with a fixed or flexible time horizon. Fixed
time horizon means that the all emissions are evaluated starting from
the timing of the functional unit until the end of the time horizon,
meaning that later emissions are counted for shorter, and flexible time
horizon means that each emission is evaluated starting from its own
timing until the end of the time horizon. The former is the approach of
[Levasseur et al. 2010](https://pubs.acs.org/doi/10.1021/es9030003).
This behaviour is set with the boolean `fixed_time_horizon`.<|MERGE_RESOLUTION|>--- conflicted
+++ resolved
@@ -120,32 +120,6 @@
 resolution for the databases. We recommend aligning `temporal_grouping`
 to the temporal resolution of the available databases.
 
-<<<<<<< HEAD
-> Let\'s consider the following system: a process A that consumes an
-> exchange b from a process B, which emits an emission X and both the
-> exchange b and the emission X occur at a certain point in time.
->
-> ```{image} data/example_ab_light.svg
-> :class: only-light
-> :height: 300px
-> :align: center
-> ```
->
-> ```{image} data/example_ab_dark.svg
-> :class: only-dark
-> :height: 300px
-> :align: center
-> ```
-> |
->
-> The resulting timeline looks like this:
->
-> | time | producer | consumer | amount          |
-> |------|----------|----------|-----------------|
-> | 0    | A        | n/a      | 1               |
-> | 0    | B        | A        | 2 \* 0.2 = 0.4  |
-> | 1    | B        | A        | 2 \* 0.8 = 1.6  |
-=======
 ````{admonition} Example: Timeline
 :class: admonition-example
 
@@ -178,7 +152,6 @@
 style foreground fill:none, stroke:none;
 style background fill:none, stroke:none;
 style biosphere fill:none, stroke:none;
->>>>>>> f8653363
 
 ```
 
