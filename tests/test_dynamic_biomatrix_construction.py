from datetime import datetime

import bw2data as bd
import numpy as np
import pandas as pd
import pytest

from bw_timex import TimexLCA


# make sure the test db is loaded
def test_dynamic_biomatrix_fixture(dynamic_biomatrix_db):
    assert len(bd.databases) == 3


@pytest.mark.usefixtures("dynamic_biomatrix_db")
class TestClass_dynamic_biomatrix:

    @pytest.fixture(autouse=True)
    def setup_method(self):
        self.node_a = bd.get_node(database="foreground", code="A")

        database_date_dict = {
            "db_2020": datetime.strptime("2020", "%Y"),
            "foreground": "dynamic",
        }

        self.tlca = TimexLCA(
            demand={self.node_a: 1},
            method=("GWP", "example"),
            database_date_dict=database_date_dict,
        )

        self.tlca.build_timeline(
            starting_datetime=datetime.strptime("2024-01-02", "%Y-%m-%d")
        )
        self.tlca.lci(expand_technosphere=True, build_dynamic_biosphere=True)
        self.tlca.static_lcia()

    def test_identical_time_mapped_producers_exist_in_timeline(self):

        duplicates = self.tlca.timeline["time_mapped_producer"].duplicated().any()
<<<<<<< HEAD
        assert duplicates, f"No duplicates found in column time_mapped_producer"
      
    def test_dynamic_biomatrix_for_multiple_identical_time_mapped_producers_in_timeline(self):
=======
        assert duplicates, "No duplicates found in column time_mapped_producer"

    def test_dynamic_biomatrix_for_multiple_identical_time_mapped_producers_in_timeline(
        self,
    ):
>>>>>>> 6fd140ce

        expected_dynamic_biomatrix_as_array = np.array(
            [[0.0, 0.0, 0.0, 0.0, 0.0, 0.0, 0.0, 1.5]]
        )  # 1.5 CO2 is only added once for the time_mapped producer, depsite it occuring twice in the timeline! Before #78, it was added twice , resulting in 3.0

        assert np.array_equal(
            self.tlca.dynamic_biomatrix.toarray(), expected_dynamic_biomatrix_as_array
        ), "Arrays are not equal"<|MERGE_RESOLUTION|>--- conflicted
+++ resolved
@@ -40,17 +40,11 @@
     def test_identical_time_mapped_producers_exist_in_timeline(self):
 
         duplicates = self.tlca.timeline["time_mapped_producer"].duplicated().any()
-<<<<<<< HEAD
-        assert duplicates, f"No duplicates found in column time_mapped_producer"
-      
-    def test_dynamic_biomatrix_for_multiple_identical_time_mapped_producers_in_timeline(self):
-=======
         assert duplicates, "No duplicates found in column time_mapped_producer"
 
     def test_dynamic_biomatrix_for_multiple_identical_time_mapped_producers_in_timeline(
         self,
     ):
->>>>>>> 6fd140ce
 
         expected_dynamic_biomatrix_as_array = np.array(
             [[0.0, 0.0, 0.0, 0.0, 0.0, 0.0, 0.0, 1.5]]
